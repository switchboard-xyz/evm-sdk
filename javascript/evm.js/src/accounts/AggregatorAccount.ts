--- conflicted
+++ resolved
@@ -329,7 +329,6 @@
       this.switchboard,
       aggregatorData.queueAddress
     );
-    const queueData = await oracleQueue.loadData();
 
     const tx = await this.switchboard.sendSbTxn(
       "setAggregatorConfig",
@@ -342,7 +341,6 @@
         params.minOracleResults ?? aggregatorData.minOracleResults,
         params.jobsHash ?? aggregatorData.jobsHash,
         oracleQueue.address,
-<<<<<<< HEAD
         params.varianceThreshold === undefined
           ? aggregatorResponseCfg.varianceThreshold
           : toBigNumber(new Big(params.varianceThreshold)),
@@ -352,11 +350,6 @@
         params.forceReportPeriod === undefined
           ? aggregatorResponseCfg.forceReportPeriod
           : toBigNumber(new Big(Math.trunc(params.forceReportPeriod))),
-=======
-        toBigNumber(new Big(params.varianceThreshold ?? 0)).toString(),
-        params.minJobResults ?? 1,
-        params.forceReportPeriod ?? 0,
->>>>>>> 450bee34
       ],
       options
     );
